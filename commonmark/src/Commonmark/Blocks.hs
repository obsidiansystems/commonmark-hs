{-# LANGUAGE CPP                   #-}
{-# LANGUAGE RankNTypes            #-}
{-# LANGUAGE AllowAmbiguousTypes   #-}
{-# LANGUAGE FlexibleInstances     #-}
{-# LANGUAGE MultiParamTypeClasses #-}
{-# LANGUAGE OverloadedStrings     #-}
{-# LANGUAGE ScopedTypeVariables   #-}
{-# LANGUAGE TupleSections         #-}
{-# LANGUAGE UndecidableInstances  #-}
module Commonmark.Blocks
  ( mkBlockParser
  , defaultBlockSpecs
  , BlockStartResult(..)
  , BlockSpec(..)
  , BlockData(..)
  , defBlockData
  , BlockNode
  , BPState(..)
  , BlockParser
  , LinkInfo(..)
  , defaultFinalizer
  , runInlineParser
  , addRange
  , addNodeToStack
  , collapseNodeStack
  , getBlockText
  , removeIndent
  , bspec
  , endOfBlock
  , interruptsParagraph
  , linkReferenceDef
  , renderChildren
  -- * BlockSpecs
  , docSpec
  , indentedCodeSpec
  , fencedCodeSpec
  , blockQuoteSpec
  , atxHeadingSpec
  , setextHeadingSpec
  , thematicBreakSpec
  , listItemSpec
  , bulletListMarker
  , orderedListMarker
  , rawHtmlSpec
  , attributeSpec
  , paraSpec
  )
where

import           Commonmark.Tag
import           Commonmark.Util
import           Commonmark.ReferenceMap
import           Commonmark.Inlines        (pEscaped, pLinkDestination,
                                            pLinkLabel, pLinkTitle)
import           Commonmark.Entity         (unEntity)
import           Commonmark.Tokens
import           Commonmark.Types
import           Control.Monad             (foldM, guard, mzero, void, unless,
                                            when)
import           Control.Monad.Trans.Class (lift)
import           Data.Foldable             (foldrM)
#if !MIN_VERSION_base(4,11,0)
import           Data.Monoid
#endif
import           Data.Char                 (isAsciiUpper, isDigit, isSpace)
import           Data.Dynamic
import           Data.List                 (sort)
import           Data.Text                 (Text)
import qualified Data.Map                  as M
import qualified Data.Text                 as T
import qualified Data.Text.Read            as TR
import           Data.Tree
import           Text.Parsec

mkBlockParser :: (Monad m, IsBlock il bl)
             => [BlockSpec m il bl] -- ^ Defines block syntax
             -> [BlockParser m il bl bl] -- ^ Parsers to run at end
             -> (ReferenceMap -> [Tok]
                  -> m (Either ParseError il)) -- ^ Inline parser
             -> [BlockParser m il bl Attributes] -- ^ attribute parsers
             -> [Tok] -- ^ Tokenized commonmark input
             -> m (Either ParseError bl)  -- ^ Result or error
mkBlockParser _ _ _ _ [] = return $ Right mempty
mkBlockParser specs finalParsers ilParser attributeParsers (t:ts) =
  runParserT (setPosition (tokPos t) >> processLines specs finalParsers)
          BPState{ referenceMap     = emptyReferenceMap
                 , inlineParser     = ilParser
                 , nodeStack        = [Node (defBlockData docSpec) []]
                 , blockMatched     = False
                 , maybeLazy        = False
                 , maybeBlank       = True
                 , counters         = M.empty
                 , failurePositions = M.empty
                 , parseAttributes  = choice attributeParsers
                 , nextAttributes   = mempty
                 }
          "source" (t:ts)

processLines :: (Monad m, IsBlock il bl)
             => [BlockSpec m il bl]
             -> [BlockParser m il bl bl] -- ^ Parsers to run at end
             -> BlockParser m il bl bl
processLines specs finalParsers = do
<<<<<<< HEAD
  skipMany (processLine specs)
=======
  _ <- skipMany (processLine specs)
>>>>>>> d5375ba5
  eof
  tree <- (nodeStack <$> getState) >>= collapseNodeStack
  updateState $ \st -> st{ nodeStack = [reverseSubforests tree] }
  endContent <- mconcat <$> sequence finalParsers
  tree':_ <- nodeStack <$> getState
  body <- blockConstructor (blockSpec (rootLabel tree')) tree'
  return $ body <> endContent

reverseSubforests :: Tree a -> Tree a
reverseSubforests (Node x cs) = Node x $ map reverseSubforests $ reverse cs

processLine :: (Monad m, IsBlock il bl)
            => [BlockSpec m il bl] -> BlockParser m il bl ()
processLine specs = do
  -- check block continuations for each node in stack
  st' <- getState
  putState $! st'{ blockMatched = True
                 , maybeLazy = False
                 , maybeBlank = True
                 , failurePositions = M.empty }
  (matched, unmatched) <- foldrM checkContinue ([],[]) (nodeStack st')

  -- if not everything matched, and last unmatched is paragraph,
  -- then we may have a lazy paragraph continuation
<<<<<<< HEAD
  updateState $ \st -> st{ maybeLazy =
    case unmatched of
         m:_ -> blockParagraph (bspec m)
         _   -> False }
=======
  case unmatched of
         m:_ | blockParagraph (bspec m) ->
           updateState $ \st -> st{ maybeLazy = True }
         _ -> return ()
>>>>>>> d5375ba5

  -- close unmatched blocks
  if null unmatched
    then updateState $ \st -> st{ nodeStack = matched }
         -- this update is needed or we lose startpos information
    else case matched of
<<<<<<< HEAD
              []   -> error "no blocks matched"
              m:ms -> do
                m' <- collapseNodeStack (unmatched ++ [m])
                updateState $ \st -> st{ nodeStack = m':ms }

  isblank <- option False $ True <$ (do getState >>= guard . maybeBlank
                                        lookAhead blankLine)
  unless isblank $
    (do skipMany1 (doBlockStarts specs)
        optional (try (blockStart paraSpec)))
=======
              []     -> error "no blocks matched"
              m:ms   -> do
                stack' <- (: ms) <$> collapseNodeStack (unmatched ++ [m])
                updateState $ \st -> st{ nodeStack = stack' }

  isblank <- option False $ True <$ (do getState >>= guard . maybeBlank
                                        lookAhead blankLine)
  (skipMany1 (doBlockStarts specs) >> optional (try (blockStart paraSpec)))
>>>>>>> d5375ba5
      <|>
    (do getState >>= guard . maybeLazy
        -- lazy line
        sp <- getPosition
        updateState $ \st -> st{ nodeStack =
             map (addStartPos sp) (unmatched ++ matched) })
      <|>
    void (try (blockStart paraSpec))
      <|>
    return ()

  (cur:rest) <- nodeStack <$> getState
  -- add line contents
  (toks, endpos) <- restOfLine
  let curdata = rootLabel cur
  updateState $ \st -> st{
      nodeStack = map (addEndPos endpos) $
        cur{ rootLabel =
               if blockContainsLines (bspec cur)
                  then curdata{ blockLines = toks : blockLines curdata }
                  else
                    if isblank
                       then curdata{ blockBlanks = sourceLine endpos :
                                        blockBlanks curdata }
                       else curdata
           } : rest
      }
  -- showNodeStack

addStartPos :: SourcePos -> BlockNode m il bl -> BlockNode m il bl
addStartPos sp (Node bd cs) = Node bd{ blockStartPos = sp : blockStartPos bd } cs

addEndPos :: SourcePos -> BlockNode m il bl -> BlockNode m il bl
addEndPos endpos (Node bdata children) =
  Node bdata{ blockEndPos = endpos : blockEndPos bdata } children

doBlockStarts :: Monad m => [BlockSpec m il bl] -> BlockParser m il bl ()
doBlockStarts specs = do
  st' <- getState
  initPos <- getPosition
  let failurePosMap = failurePositions st'
  let specs' = foldr (\spec sps ->
                        case M.lookup (blockType spec) failurePosMap of
                          Just pos' | initPos < pos' -> sps
                          _ -> spec:sps) [] specs
  go initPos specs'
 where
  go _ [] = mzero
  go initPos (spec:otherSpecs) = try (do
    pst <- getParserState
    res <- blockStart spec
    case res of
      BlockStartMatch -> return ()
      BlockStartNoMatchBefore pos -> do
        setParserState pst
        unless (pos == initPos) $
          updateState $ \st ->
             st{ failurePositions =
                  M.insert (blockType spec)
                  pos (failurePositions st) }
        go initPos otherSpecs) <|> go initPos otherSpecs

checkContinue :: Monad m
              => BlockNode m il bl
              -> ([BlockNode m il bl],[BlockNode m il bl])
              -> BlockParser m il bl ([BlockNode m il bl],[BlockNode m il bl])
checkContinue nd (matched, unmatched) = do
  ismatched <- blockMatched <$> getState
  if ismatched
     then
       (do (startpos, Node bdata children) <- blockContinue (bspec nd) nd
           matched' <- blockMatched <$> getState
           -- if blockContinue set blockMatched to False, it's
           -- because of characters on the line closing the block,
           -- so it's not to be counted as blank:
           unless matched' $
             updateState $ \st -> st{ maybeBlank = False }
           pos' <- if matched'
                      then return startpos
                      else getPosition
           let new = Node bdata{ blockStartPos =
                      startpos : blockStartPos bdata,
                      blockEndPos =
                         if matched'
                            then blockEndPos bdata
                            else pos' : blockEndPos bdata
                      } children
           return $
             if matched'
                then (new:matched, unmatched)
                else (matched, new:unmatched))
       <|> (matched, nd:unmatched) <$ updateState (\st -> st{
                                         blockMatched = False })
     else return (matched, nd:unmatched)


{-
--- for debugging
showNodeStack :: Monad m => BlockParser m il bl a
showNodeStack = do
  ns <- nodeStack <$> getState
  trace (unlines ("NODESTACK:" : map showNode ns)) (return $! ())
  return undefined
 where
 showNode (Node bdata children) =
   unlines [ "-----"
           , show (blockSpec bdata)
           , show (blockStartPos bdata)
           , show (blockEndPos bdata)
           , show (length  children) ]
-}

data BlockStartResult =
    BlockStartMatch
  | BlockStartNoMatchBefore SourcePos
  deriving (Show, Eq)

-- | Defines a block-level element type.
data BlockSpec m il bl = BlockSpec
     { blockType           :: Text  -- ^ Descriptive name of block type
     , blockStart          :: BlockParser m il bl BlockStartResult
                           -- ^ Parses beginning
                           -- of block.  The parser should verify any
                           -- preconditions, parse the opening of the block,
                           -- and add the new block to the block stack using
                           -- 'addNodeToStack', returning 'BlockStartMatch' on
                           -- success. If the match fails, the parser can
                           -- either fail or return 'BlockStartNoMatchBefore' and a
                           -- 'SourcePos' before which the parser is known
                           -- not to succeed (this will be stored in
                           -- 'failurePositions' for the line, to ensure
                           -- that future matches won't be attempted until
                           -- after that position).
     , blockCanContain     :: BlockSpec m il bl -> Bool -- ^ Returns True if
                           -- this kind of block can contain the specified
                           -- block type.
     , blockContainsLines  :: Bool -- ^ True if this kind of block
                           -- can contain text lines.
     , blockParagraph      :: Bool -- ^ True if this kind of block
                           -- is paragraph.
     , blockContinue       :: BlockNode m il bl
                           -> BlockParser m il bl (SourcePos, BlockNode m il bl)
                           -- ^ Parser that checks to see if the current
                           -- block (the 'BlockNode') can be kept open.
                           -- If it fails, the block will be closed, unless
                           -- we have a lazy paragraph continuation within
                           -- the block.
     , blockConstructor    :: BlockNode m il bl -> BlockParser m il bl bl
                           -- ^ Renders the node into its target format,
                           -- possibly after rendering inline content.
     , blockFinalize       :: BlockNode m il bl -> BlockNode m il bl
                           -> BlockParser m il bl (BlockNode m il bl)
                           -- ^ Runs when the block is closed, but prior
                           -- to rendering.  The first parameter is the
                           -- child, the second the parent.
     }

instance Show (BlockSpec m il bl) where
  show bs = "<BlockSpec " ++ T.unpack (blockType bs) ++ ">"

defaultBlockSpecs :: (Monad m, IsBlock il bl) => [BlockSpec m il bl]
defaultBlockSpecs =
    [ indentedCodeSpec
    , fencedCodeSpec
    , blockQuoteSpec
    , atxHeadingSpec
    , setextHeadingSpec
    , thematicBreakSpec
    , listItemSpec (bulletListMarker <|> orderedListMarker)
    , rawHtmlSpec
    , attributeSpec
    ]

defaultFinalizer :: Monad m
                 => BlockNode m il bl
                 -> BlockNode m il bl
                 -> BlockParser m il bl (BlockNode m il bl)
defaultFinalizer child parent = do
  -- ensure that 'counters' carries information about all
  -- the block identifiers used, so that auto_identifiers works properly.
  case lookup "id" (blockAttributes (rootLabel child)) of
    Nothing -> return ()
    Just ident -> updateState $ \st ->
      st{ counters = M.insert ("identifier:" <> ident)
          (toDyn (0 :: Int)) (counters st) }
  return $ parent{ subForest = child : subForest parent }

data BlockData m il bl = BlockData
     { blockSpec     :: BlockSpec m il bl
     , blockLines    :: [[Tok]]  -- in reverse order
     , blockStartPos :: [SourcePos]  -- in reverse order
     , blockEndPos   :: [SourcePos]  -- reverse order
     , blockData     :: Dynamic
     , blockBlanks   :: [Int]  -- non-content blank lines in block
     , blockAttributes :: Attributes
     }
  deriving Show

defBlockData :: BlockSpec m il bl -> BlockData m il bl
defBlockData spec = BlockData
    { blockSpec     = spec
    , blockLines    = []
    , blockStartPos = []
    , blockEndPos   = []
    , blockData     = toDyn ()
    , blockBlanks   = []
    , blockAttributes = mempty
    }

type BlockNode m il bl = Tree (BlockData m il bl)

data BPState m il bl = BPState
     { referenceMap     :: ReferenceMap
     , inlineParser     :: ReferenceMap -> [Tok] -> m (Either ParseError il)
     , nodeStack        :: [BlockNode m il bl]   -- reverse order, head is tip
     , blockMatched     :: !Bool
     , maybeLazy        :: !Bool
     , maybeBlank       :: !Bool
     , counters         :: M.Map Text Dynamic
     , failurePositions :: M.Map Text SourcePos  -- record known positions
                           -- where parsers fail to avoid repetition
     , parseAttributes  :: ParsecT [Tok] (BPState m il bl) m Attributes
     , nextAttributes   :: Attributes
     }

type BlockParser m il bl = ParsecT [Tok] (BPState m il bl) m

data ListData = ListData
     { listType    :: ListType
     , listSpacing :: ListSpacing
     } deriving (Show, Eq)

data ListItemData = ListItemData
     { listItemType         :: ListType
     , listItemIndent       :: Int
     , listItemBlanksInside :: Bool
     , listItemBlanksAtEnd  :: Bool
     } deriving (Show, Eq)

runInlineParser :: Monad m
                => [Tok]
                -> BlockParser m il bl il
runInlineParser toks = do
  refmap <- referenceMap <$> getState
  ilParser <- inlineParser <$> getState
  res <- lift $ ilParser refmap toks
  case res of
       Right ils -> return ils
       Left err  -> mkPT (\_ -> return (Empty (return (Error err))))
                    -- pass up ParseError

addRange :: (Monad m, IsBlock il bl)
         => BlockNode m il bl -> bl -> bl
addRange (Node b _)
 = ranged (SourceRange
            (reverse $ zip (blockStartPos b) (blockEndPos b)))

-- Add a new node to the block stack.  If current tip can contain
-- it, add it there; otherwise, close the tip and repeat til we get
-- to a block that can contain this node.
addNodeToStack :: Monad m => BlockNode m bl il -> BlockParser m bl il ()
addNodeToStack node = do
  (cur:rest) <- nodeStack <$> getState
  guard $ blockParagraph (bspec cur) || not (blockContainsLines (bspec cur))
  if blockCanContain (bspec cur) (bspec node)
     then do
       nextAttr <- nextAttributes <$> getState
       let node' = if null nextAttr
                      then node
                      else
                        let rl = rootLabel node
                        in  node{ rootLabel = rl{
                                  blockAttributes = nextAttr
                                }}
       updateState $ \st ->
            st{ nextAttributes = mempty
              , nodeStack = node' : cur : rest
              , maybeLazy = False }
     else case rest of
              (x:xs) -> do
                stack <- (:xs) <$> collapseNodeStack [cur,x]
                updateState $ \st -> st{ nodeStack = stack }
                addNodeToStack node
              _ -> mzero

interruptsParagraph :: Monad m => BlockParser m bl il Bool
interruptsParagraph = do
  (cur:_) <- nodeStack <$> getState
  return $ blockParagraph (bspec cur)

renderChildren :: (Monad m, IsBlock il bl)
               => BlockNode m il bl -> BlockParser m il bl [bl]
renderChildren node = mapM renderC $ subForest node
  where
    renderC n = do
      let attrs = blockAttributes (rootLabel n)
      (if null attrs
          then id
          else addAttributes attrs) <$>
        blockConstructor (blockSpec (rootLabel n)) n

docSpec :: (Monad m, IsBlock il bl, Monoid bl) => BlockSpec m il bl
docSpec = BlockSpec
     { blockType           = "Doc"
     , blockStart          = mzero
     , blockCanContain     = const True
     , blockContainsLines  = False
     , blockParagraph      = False
     , blockContinue       = \n -> (,n) <$> getPosition
     , blockConstructor    = fmap mconcat . renderChildren
     , blockFinalize       = defaultFinalizer
     }

refLinkDefSpec :: (Monad m, IsBlock il bl)
            => BlockSpec m il bl
refLinkDefSpec = BlockSpec
     { blockType           = "ReferenceLinkDefinition"
     , blockStart          = mzero
     , blockCanContain     = const False
     , blockContainsLines  = False
     , blockParagraph      = False
     , blockContinue       = const mzero
     , blockConstructor    = \node -> do
         let linkdefs = fromDyn (blockData (rootLabel node))
                  [] :: [((SourceRange, Text), (Text, Text))]
         return $ mconcat $ map (\((range, lab), (dest, tit)) ->
            (ranged range
              (referenceLinkDefinition lab (dest, tit)))) linkdefs
     , blockFinalize       = defaultFinalizer
     }

-- Parse reference links from beginning of block text;
-- update reference map and block text; return maybe altered node
-- (if it still contains lines) and maybe ref link node.
extractReferenceLinks :: (Monad m, IsBlock il bl)
                      => BlockNode m il bl
                      -> BlockParser m il bl (Maybe (BlockNode m il bl),
                                              Maybe (BlockNode m il bl))
extractReferenceLinks node = do
  st <- getState
  res <- lift $ runParserT ((,) <$> ((lookAhead anyTok >>= setPosition . tokPos) >>
                        many1 (linkReferenceDef (parseAttributes st)))
                  <*> getInput) st "" (getBlockText removeIndent node)
  case res of
        Left _ -> return (Just node, Nothing)
        Right (linkdefs, toks') -> do
          mapM_
            (\((_,lab),linkinfo) ->
             updateState $ \s -> s{
              referenceMap = insertReference lab linkinfo
                (referenceMap s) }) linkdefs
          let isRefPos = case toks' of
                           (t:_) -> (< tokPos t)
                           _     -> const False
          let node' = if null toks'
                         then Nothing
                         else Just node{ rootLabel =
                              (rootLabel node){
                                blockLines = [toks'],
                                blockStartPos = dropWhile isRefPos
                                   (blockStartPos (rootLabel node)),
                                blockEndPos = dropWhile isRefPos
                                   (blockEndPos (rootLabel node))
                                }
                           }
          let refnode = node{ rootLabel =
                 (rootLabel node){
                     blockLines = takeWhile (any (isRefPos . tokPos))
                       (blockLines (rootLabel node))
                   , blockData = toDyn linkdefs
                   , blockSpec = refLinkDefSpec
                 }}
          return (node', Just refnode)

attributeSpec :: (Monad m, IsBlock il bl)
              => BlockSpec m il bl
attributeSpec = BlockSpec
     { blockType           = "Attribute"
     , blockStart          = do
         interruptsParagraph >>= guard . not
         pos <- getPosition
         pAttr <- parseAttributes <$> getState
         attrs <- pAttr
         skipWhile (hasType Spaces)
         lookAhead (void lineEnd <|> eof)
         addNodeToStack $
           Node (defBlockData attributeSpec){
                     blockData = toDyn attrs,
                     blockStartPos = [pos] } []
         return BlockStartMatch
     , blockCanContain     = const False
     , blockContainsLines  = False
     , blockParagraph      = False
     , blockContinue       = \n -> do
         pos <- getPosition
         pAttr <- parseAttributes <$> getState
         attrs <- pAttr
         skipWhile (hasType Spaces)
         lookAhead (void lineEnd <|> eof)
         let oldattrs = fromDyn (blockData (rootLabel n)) mempty :: Attributes
         let attrs' = oldattrs <> attrs
         return (pos, n{ rootLabel = (rootLabel n){
                          blockData = toDyn attrs' }})
     , blockConstructor    = \_ -> return mempty
     , blockFinalize       = \node parent -> do
         let attrs = fromDyn (blockData (rootLabel node)) mempty :: Attributes
         updateState $ \st -> st{ nextAttributes = attrs }
         defaultFinalizer node parent
     }

paraSpec :: (Monad m, IsBlock il bl)
            => BlockSpec m il bl
paraSpec = BlockSpec
     { blockType           = "Paragraph"
     , blockStart          = do
             interruptsParagraph >>= guard . not
             skipWhile (hasType Spaces)
             pos <- getPosition
             notFollowedBy lineEnd
             addNodeToStack $
               Node (defBlockData paraSpec){
                       blockStartPos = [pos] } []
             return BlockStartMatch
     , blockCanContain     = const False
     , blockContainsLines  = True
     , blockParagraph      = True
     , blockContinue       = \n -> lookAhead $ try $ do
             skipWhile (hasType Spaces)
             pos <- getPosition
             notFollowedBy lineEnd
             return (pos, n)
     , blockConstructor    = \node ->
         (addRange node . paragraph)
             <$> runInlineParser (getBlockText removeIndent node)
     , blockFinalize       = \child parent -> do
         (mbchild, mbrefdefs) <- extractReferenceLinks child
         case (mbchild, mbrefdefs) of
           (_, Nothing) -> defaultFinalizer child parent
           (Nothing, Just refnode)
                        -> return parent{ subForest =
                                          refnode : subForest parent }
           (Just child', Just refnode)
                        -> return parent{ subForest =
                                        child' : refnode : subForest parent }
     }

plainSpec :: (Monad m, IsBlock il bl)
            => BlockSpec m il bl
plainSpec = paraSpec{
    blockConstructor    = \node ->
         (addRange node . plain)
             <$> runInlineParser (getBlockText removeIndent node)
  }


linkReferenceDef :: Monad m
                 => ParsecT [Tok] s m Attributes
                 -> ParsecT [Tok] s m ((SourceRange, Text), LinkInfo)
linkReferenceDef attrParser = try $ do
  startpos <- getPosition
  lab <- pLinkLabel
  guard $ not $ T.all isSpace lab
  symbol ':'
  optional whitespace
  dest <- pLinkDestination
  (title, attrs) <- option (mempty, mempty) $ try $ do
             tit <- option mempty $ try (whitespace *> pLinkTitle)
             skipWhile (hasType Spaces)
             as <- option mempty attrParser
             skipWhile (hasType Spaces)
             lookAhead (void lineEnd <|> eof)
             return (tit, as)
  endpos <- getPosition
  void lineEnd <|> eof
  return ((SourceRange [(startpos, endpos)], lab),
                LinkInfo{ linkDestination = unEntity dest
                        , linkTitle = unEntity title
                        , linkAttributes = attrs })

atxHeadingSpec :: (Monad m, IsBlock il bl)
            => BlockSpec m il bl
atxHeadingSpec = BlockSpec
     { blockType           = "ATXHeading"
     , blockStart          = do
             nonindentSpaces
             pos <- getPosition
             hashes <- many1 (symbol '#')
             let level = length hashes
             guard $ level <= 6
             void spaceTok
                <|> void (lookAhead lineEnd)
                <|> lookAhead eof
             raw <- many (satisfyTok (not . hasType LineEnd))
             -- trim off closing ###
             let removeClosingHash (_ :: Int) [] = []
                 removeClosingHash 0 (Tok Spaces _ _ : xs) =
                   removeClosingHash 0 xs
                 removeClosingHash _ (Tok (Symbol '#') _ _ :
                                      Tok (Symbol '\\') _ _ : _) =
                   reverse raw
                 removeClosingHash _ (Tok (Symbol '#') _ _ : xs) =
                   removeClosingHash 1 xs
                 removeClosingHash 1 (Tok Spaces _ _ : xs) = xs
                 removeClosingHash 1 (x:_)
                  | tokType x /= Symbol '#' = reverse raw
                 removeClosingHash _ xs = xs
             let raw' = reverse . removeClosingHash 0 . reverse $ raw
             addNodeToStack $ Node (defBlockData atxHeadingSpec){
                            blockLines = [raw'],
                            blockData = toDyn level,
                            blockStartPos = [pos] } []
             return BlockStartMatch
     , blockCanContain     = const False
     , blockContainsLines  = False
     , blockParagraph      = False
     , blockContinue       = const mzero
     , blockConstructor    = \node -> do
         let level = fromDyn (blockData (rootLabel node)) 1
         ils <- runInlineParser (getBlockText removeIndent node)
         return $ (addRange node . heading level) ils
     , blockFinalize       = \node@(Node cdata children) parent -> do
         let oldAttr = blockAttributes cdata
         let toks = getBlockText removeIndent node
         (newtoks, attr) <- parseFinalAttributes True toks
                        <|> return (toks, mempty)
         defaultFinalizer (Node cdata{ blockAttributes = oldAttr <> attr
                                     , blockLines = [newtoks] }
                                children) parent
     }

setextHeadingSpec :: (Monad m, IsBlock il bl)
            => BlockSpec m il bl
setextHeadingSpec = BlockSpec
     { blockType           = "SetextHeading"
     , blockStart          = do
             (cur:rest) <- nodeStack <$> getState
             guard $ blockParagraph (bspec cur)
             nonindentSpaces
             pos <- getPosition
             level <- (2 :: Int) <$ skipMany1 (symbol '-')
                  <|> (1 :: Int) <$ skipMany1 (symbol '=')
             skipWhile (hasType Spaces)
             lookAhead (eof <|> void lineEnd)
             -- process any reference links, make sure there's some
             -- content left
             (mbcur, mbrefdefs) <- extractReferenceLinks cur
             updateState $ \st ->
                st{ nodeStack = case mbrefdefs of
                                  Nothing -> rest
                                  Just rd -> case rest of
                                                (x:xs) ->
                                                  x{ subForest =
                                                      rd : subForest x }:xs
                                                [] -> [rd] }
             case mbcur of
               Nothing -> mzero -- should not happen
               Just cur' -> do
                 -- replace cur with new setext heading node
                 addNodeToStack $
                      Node (rootLabel cur'){
                              blockSpec  = setextHeadingSpec,
                              blockData = toDyn level,
                              blockStartPos =
                                   blockStartPos (rootLabel cur') ++ [pos] }
                                    []
                 return BlockStartMatch
     , blockCanContain     = const False
     , blockContainsLines  = True
     , blockParagraph      = False
     , blockContinue       = const mzero
     , blockConstructor    = \node -> do
         let level = fromDyn (blockData (rootLabel node)) 1
         ils <- runInlineParser (getBlockText removeIndent node)
         return $ (addRange node . heading level) ils
     , blockFinalize       = \node@(Node cdata children) parent -> do
         let oldAttr = blockAttributes cdata
         let toks = getBlockText removeIndent node
         (newtoks, attr) <- parseFinalAttributes True toks
                        <|> return (toks, mempty)
         defaultFinalizer (Node cdata{ blockAttributes = oldAttr <> attr
                                     , blockLines = [newtoks] }
                                children) parent
     }

parseFinalAttributes :: Monad m
                     => Bool -> [Tok] -> BlockParser m il bl ([Tok], Attributes)
parseFinalAttributes requireWhitespace ts = do
  pAttr <- parseAttributes <$> getState
  let pAttr' = try $ (if requireWhitespace
                         then () <$ whitespace
                         else optional whitespace)
                     *> pAttr <* optional whitespace <* eof
  st <- getState
  res <- lift $ runParserT
       ((,) <$> many (notFollowedBy pAttr' >> anyTok)
            <*> option [] pAttr') st "heading contents" ts
  case res of
    Left _         -> mzero
    Right (xs, ys) -> return (xs, ys)

blockQuoteSpec :: (Monad m, IsBlock il bl) => BlockSpec m il bl
blockQuoteSpec = BlockSpec
     { blockType           = "BlockQuote"
     , blockStart          = do
             nonindentSpaces
             pos <- getPosition
             _ <- symbol '>'
             _ <- option 0 (gobbleSpaces 1)
             addNodeToStack $
                Node (defBlockData blockQuoteSpec){
                          blockStartPos = [pos] } []
             return BlockStartMatch
     , blockCanContain     = const True
     , blockContainsLines  = False
     , blockParagraph      = False
     , blockContinue       = \n -> try $ do
             nonindentSpaces
             pos <- getPosition
             _ <- symbol '>'
             _ <- gobbleUpToSpaces 1
             return (pos, n)
     , blockConstructor    = \node ->
          (addRange node . blockQuote . mconcat) <$> renderChildren node
     , blockFinalize       = defaultFinalizer
     }

listItemSpec :: (Monad m, IsBlock il bl)
             => BlockParser m il bl ListType
             -> BlockSpec m il bl
listItemSpec parseListMarker = BlockSpec
     { blockType           = "ListItem"
     , blockStart          = do
             (pos, lidata) <- itemStart parseListMarker
             let linode = Node (defBlockData $ listItemSpec parseListMarker){
                             blockData = toDyn lidata,
                             blockStartPos = [pos] } []
             let listdata = ListData{
                    listType = listItemType lidata
                  , listSpacing = TightList }
                  -- spacing gets set in finalize
             let listnode = Node (defBlockData listSpec){
                              blockData = toDyn listdata,
                              blockStartPos = [pos] } []
             -- list can only interrupt paragraph if bullet
             -- list or ordered list w/ startnum == 1,
             -- and not followed by blank
             (cur:_) <- nodeStack <$> getState
             when (blockParagraph (bspec cur)) $ do
               guard $ case listType listdata of
                            BulletList _            -> True
                            OrderedList 1 Decimal _ -> True
                            _                       -> False
               notFollowedBy blankLine
             let curdata = fromDyn (blockData (rootLabel cur))
                                (ListData undefined undefined)
             let matchesList (BulletList c) (BulletList d)       = c == d
                 matchesList (OrderedList _ e1 d1)
                             (OrderedList _ e2 d2) = e1 == e2 && d1 == d2
                 matchesList _ _                                 = False
             case blockType (bspec cur) of
                  "List" | listType curdata `matchesList`
                           listItemType lidata
                    -> addNodeToStack linode
                  _ -> addNodeToStack listnode >> addNodeToStack linode
             return BlockStartMatch
     , blockCanContain     = const True
     , blockContainsLines  = False
     , blockParagraph      = False
     , blockContinue       = \node@(Node ndata children) -> do
             let lidata = fromDyn (blockData ndata)
                             (ListItemData undefined undefined
                                           undefined undefined)
             -- a marker followed by two blanks is just an empty item:
             guard $ null (blockBlanks ndata) ||
                     not (null children)
             pos <- getPosition
             gobbleSpaces (listItemIndent lidata) <|> 0 <$ lookAhead blankLine
             return (pos, node)
     , blockConstructor    = fmap mconcat . renderChildren
     , blockFinalize       = \(Node cdata children) parent -> do
          let lidata = fromDyn (blockData cdata)
                                 (ListItemData undefined undefined
                                               undefined undefined)
          let blanks = removeConsecutive $ sort $
                         concat $ blockBlanks cdata :
                                  map (blockBlanks . rootLabel)
                                  (filter ((== "List") . blockType .
                                   blockSpec . rootLabel) children)
          curline <- sourceLine <$> getPosition
          let blanksAtEnd = case blanks of
                                   (l:_) -> l >= curline - 1
                                   _     -> False
          let blanksInside = case length blanks of
                                n | n > 1     -> True
                                  | n == 1    -> not blanksAtEnd
                                  | otherwise -> False
          let lidata' = toDyn $ lidata{ listItemBlanksInside = blanksInside
                                      , listItemBlanksAtEnd  = blanksAtEnd }
          defaultFinalizer (Node cdata{ blockData = lidata' } children)
                           parent
     }

itemStart :: Monad m
          => BlockParser m il bl ListType
          -> BlockParser m il bl (SourcePos, ListItemData)
itemStart parseListMarker = do
  beforecol <- sourceColumn <$> getPosition
  gobbleUpToSpaces 3
  pos <- getPosition
  ty <- parseListMarker
  aftercol <- sourceColumn <$> getPosition
  lookAhead whitespace
  numspaces <- try (gobbleUpToSpaces 4 <* notFollowedBy whitespace)
           <|> gobbleSpaces 1
           <|> 1 <$ lookAhead lineEnd
  return (pos, ListItemData{
           listItemType = ty
          , listItemIndent = (aftercol - beforecol) + numspaces
          , listItemBlanksInside = False
          , listItemBlanksAtEnd = False
          })

bulletListMarker :: Monad m => BlockParser m il bl ListType
bulletListMarker = do
  Tok (Symbol c) _ _ <- symbol '-' <|> symbol '*' <|> symbol '+'
  return $ BulletList c

orderedListMarker :: Monad m => BlockParser m il bl ListType
orderedListMarker = do
  Tok WordChars _ ds <- satisfyWord (\t -> T.all isDigit t && T.length t < 10)
  (start :: Int) <- either fail (return . fst) (TR.decimal ds)
  delimtype <- Period <$ symbol '.' <|> OneParen <$ symbol ')'
  return $ OrderedList start Decimal delimtype

listSpec :: (Monad m, IsBlock il bl) => BlockSpec m il bl
listSpec = BlockSpec
     { blockType           = "List"
     , blockStart          = mzero
     , blockCanContain     = \sp -> blockType sp == "ListItem"
     , blockContainsLines  = False
     , blockParagraph      = False
     , blockContinue       = \n -> (,n) <$> getPosition
     , blockConstructor    = \node -> do
          let ListData lt ls = fromDyn (blockData (rootLabel node))
                                 (ListData undefined undefined)
          (addRange node . list lt ls) <$> renderChildren node
     , blockFinalize       = \(Node cdata children) parent -> do
          let ListData lt _ = fromDyn (blockData cdata)
                                 (ListData undefined undefined)
          let getListItemData (Node d _) =
                fromDyn (blockData d)
                  (ListItemData undefined undefined undefined undefined)
          let childrenData = map getListItemData children
          let ls = case childrenData of
                          c:cs | any listItemBlanksInside (c:cs) ||
                                 (not (null cs) &&
                                  any listItemBlanksAtEnd cs)
                               -> LooseList
                          _    -> TightList
          blockBlanks' <- case childrenData of
                             c:_ | listItemBlanksAtEnd c -> do
                                 curline <- sourceLine <$> getPosition
                                 return $ curline - 1 : blockBlanks cdata
                             _ -> return $ blockBlanks cdata
          let ldata' = toDyn (ListData lt ls)
          -- need to transform paragraphs on tight lists
          let totight (Node nd cs)
                | blockType (blockSpec nd) == "Paragraph"
                            = Node nd{ blockSpec = plainSpec } cs
                | otherwise = Node nd cs
          let childrenToTight (Node nd cs) = Node nd (map totight cs)
          let children' =
                 if ls == TightList
                    then map childrenToTight children
                    else children
          defaultFinalizer (Node cdata{ blockData = ldata'
                                      , blockBlanks = blockBlanks' } children')
                           parent
     }

thematicBreakSpec :: (Monad m, IsBlock il bl)
            => BlockSpec m il bl
thematicBreakSpec = BlockSpec
     { blockType           = "ThematicBreak"
     , blockStart          = do
            nonindentSpaces
            pos <- getPosition
            Tok (Symbol c) _ _ <- symbol '-'
                              <|> symbol '_'
                              <|> symbol '*'
            skipWhile (hasType Spaces)
            let tbchar = symbol c <* skipWhile (hasType Spaces)
            count 2 tbchar
            skipMany tbchar
            (do lookAhead lineEnd
                addNodeToStack (Node (defBlockData thematicBreakSpec){
                                   blockStartPos = [pos] } [])
                return BlockStartMatch) <|>
              (BlockStartNoMatchBefore <$> getPosition)
     , blockCanContain     = const False
     , blockContainsLines  = False
     , blockParagraph      = False
     , blockContinue       = const mzero
     , blockConstructor    = \node ->
             return (addRange node thematicBreak)
     , blockFinalize       = defaultFinalizer
     }

indentedCodeSpec :: (Monad m, IsBlock il bl)
            => BlockSpec m il bl
indentedCodeSpec = BlockSpec
     { blockType           = "IndentedCode"
     , blockStart          = do
             interruptsParagraph >>= guard . not
             getState >>= guard . not . maybeLazy
             _ <- gobbleSpaces 4
             pos <- getPosition
             notFollowedBy blankLine
             addNodeToStack $ Node (defBlockData indentedCodeSpec){
                          blockStartPos = [pos] } []
             return BlockStartMatch
     , blockCanContain     = const False
     , blockContainsLines  = True
     , blockParagraph      = False
     , blockContinue       = \node -> do
             void (gobbleSpaces 4)
               <|> try (skipWhile (hasType Spaces) <* lookAhead lineEnd)
             pos <- getPosition
             return (pos, node)

     , blockConstructor    = \node ->
             return (addRange node
                        (codeBlock mempty
                           (untokenize (getBlockText id node))))
     , blockFinalize       = \(Node cdata children) parent -> do
         -- strip off blank lines at end:
         let cdata' = cdata{ blockLines =
                                dropWhile isblankLine $ blockLines cdata }
         defaultFinalizer (Node cdata' children) parent
     }

isblankLine :: [Tok] -> Bool
isblankLine []                    = True
isblankLine [Tok LineEnd _ _]     = True
isblankLine (Tok Spaces _ _ : xs) = isblankLine xs
isblankLine _                     = False

fencedCodeSpec :: (Monad m, IsBlock il bl)
            => BlockSpec m il bl
fencedCodeSpec = BlockSpec
     { blockType           = "FencedCode"
     , blockStart          = do
             prepos <- getPosition
             nonindentSpaces
             pos <- getPosition
             let indentspaces = sourceColumn pos - sourceColumn prepos
             (c, ticks) <-  (('`',) <$> many1 (symbol '`'))
                        <|> (('~',) <$> many1 (symbol '~'))
             let fencelength = length ticks
             guard $ fencelength >= 3
             skipWhile (hasType Spaces)
             let infoTok = noneOfToks (LineEnd : [Symbol '`' | c == '`'])
             info <- T.strip . unEntity <$> many (pEscaped <|> infoTok)
             lookAhead $ void lineEnd <|> eof

             let infotoks = tokenize "info string" info
             (content, attrs) <- parseFinalAttributes False infotoks
                                  <|> return (infotoks, mempty)
             addNodeToStack $
                Node (defBlockData fencedCodeSpec){
                          blockData = toDyn
                               (c, fencelength, indentspaces,
                               untokenize content, attrs),
                          blockStartPos = [pos] } []
             return BlockStartMatch
     , blockCanContain     = const False
     , blockContainsLines  = True
     , blockParagraph      = False
     , blockContinue       = \node -> try (do
             let ((c, fencelength, _, _, _)
                    :: (Char, Int, Int, Text, Attributes)) = fromDyn
                                   (blockData (rootLabel node))
                                   ('`', 3, 0, mempty, mempty)
             nonindentSpaces
             pos <- getPosition
             ts <- many1 (symbol c)
             guard $ length ts >= fencelength
             skipWhile (hasType Spaces)
             lookAhead $ void lineEnd <|> eof
             endOfBlock
             return (pos, node))
               <|> (do let ((_, _, indentspaces, _, _)
                              :: (Char, Int, Int, Text, Attributes)) = fromDyn
                                   (blockData (rootLabel node))
                                   ('`', 3, 0, mempty, mempty)
                       pos <- getPosition
                       _ <- gobbleUpToSpaces indentspaces
                       return (pos, node))
     , blockConstructor    = \node -> do
           let ((_, _, _, info, attrs) :: (Char, Int, Int, Text, Attributes)) =
                   fromDyn (blockData (rootLabel node)) ('`', 3, 0, mempty, mempty)
           let codetext = untokenize $ drop 1 (getBlockText id node)
           return $ addRange node $
              if null attrs
                 then codeBlock info codetext
                 else addAttributes attrs $ codeBlock info codetext
     , blockFinalize       = defaultFinalizer
     }

rawHtmlSpec :: (Monad m, IsBlock il bl)
            => BlockSpec m il bl
rawHtmlSpec = BlockSpec
     { blockType           = "RawHTML"
     , blockStart          = do
         pos <- getPosition
         (rawHtmlType, toks) <- withRaw $
           do nonindentSpaces
              symbol '<'
              ty <- choice $ map (\n -> n <$ startCond n) [1..7]
              -- some blocks can end on same line
              finished <- option False $ do
                 guard (ty /= 6 && ty /= 7)
                 endCond ty
                 return True
              when (ty == 7) $ do
                 -- type 7 blocks can't interrupt a paragraph
                 (n:_) <- nodeStack <$> getState
                 guard $ not $ blockParagraph (bspec n)
              skipWhile (not . hasType LineEnd)
              -- we use 0 as a code to indicate that the block is closed
              return $ if finished then 0 else ty
         addNodeToStack $ Node (defBlockData rawHtmlSpec){
                      blockData = toDyn rawHtmlType,
                      blockLines = [toks],
                      blockStartPos = [pos] } []
         return BlockStartMatch
     , blockCanContain     = const False
     , blockContainsLines  = True
     , blockParagraph      = False
     , blockContinue       = \node@(Node ndata children) -> try $ do
         pos <- getPosition
         case fromDyn (blockData (rootLabel node)) (0 :: Int) of
              0 -> mzero  -- 0 means that the block start already closed
              6 -> (pos, node) <$ notFollowedBy blankLine
              7 -> (pos, node) <$ notFollowedBy blankLine
              n ->
                (do pos' <- getPosition
                    lookAhead (endCond n)
                    endOfBlock
                    toks <- many (satisfyTok (not . hasType LineEnd))
                    le <- option [] $ (:[]) <$> lookAhead lineEnd
                    return (pos', Node ndata{
                                    blockData = toDyn (0 :: Int)
                                  , blockLines = (toks ++ le) : blockLines ndata
                                  } children)) <|> return (pos, node)
     , blockConstructor    = \node ->
             return (addRange node
                        (rawBlock (Format "html")
                           (untokenize (getBlockText id node))))
     , blockFinalize       = defaultFinalizer
     }

---------------- for raw html:

startCond :: Monad m => Int -> BlockParser m il bl ()
startCond 1 = void $ try $ do
  satisfyWord (isOneOfCI ["script","pre","style"])
  spaceTok
     <|> symbol '>'
     <|> lookAhead lineEnd
startCond 2 = void $ try $ do
  symbol '!'
  symbol '-'
  symbol '-'
startCond 3 = void $ symbol '?'
startCond 4 = void $ try $ do
  symbol '!'
  satisfyWord (\t -> case T.uncons t of
                          Just (c, _) -> isAsciiUpper c
                          _           -> False)
startCond 5 = void $ try $ do
  symbol '!'
  symbol '['
  satisfyWord (== "CDATA")
  symbol '['
startCond 6 = void $ try $ do
  optional (symbol '/')
  satisfyWord (isOneOfCI ["address", "article", "aside", "base",
    "basefont", "blockquote", "body", "caption", "center", "col",
    "colgroup", "dd", "details", "dialog", "dir", "div", "dl",
    "dt", "fieldset", "figcaption", "figure", "footer", "form", "frame",
    "frameset", "h1", "h2", "h3", "h4", "h5", "h6", "head", "header",
    "hr", "html", "iframe", "legend", "li", "link", "main", "menu",
    "menuitem", "nav", "noframes", "ol", "optgroup", "option",
    "p", "param", "section", "source", "summary", "table", "tbody",
    "td", "tfoot", "th", "thead", "title", "tr", "track", "ul"])
  spaceTok
    <|> lookAhead lineEnd
    <|> symbol '>'
    <|> (symbol '/' >> symbol '>')
startCond 7 = void $ try $ do
  toks <- htmlOpenTag <|> htmlClosingTag
  guard $ not $ any (hasType LineEnd) toks
  skipWhile (hasType Spaces)
  lookAhead lineEnd
startCond n = fail $ "Unknown HTML block type " ++ show n

endCond :: Monad m => Int -> BlockParser m il bl ()
endCond 1 = try $ do
  let closer = try $ do
        symbol '<'
        symbol '/'
        satisfyWord (isOneOfCI ["script","pre","style"])
        symbol '>'
  skipManyTill (satisfyTok (not . hasType LineEnd)) closer
endCond 2 = try $ do
  let closer = try $ symbol '-' >> symbol '-' >> symbol '>'
  skipManyTill (satisfyTok (not . hasType LineEnd)) closer
endCond 3 = try $ do
  let closer = try $ symbol '?' >> symbol '>'
  skipManyTill (satisfyTok (not . hasType LineEnd)) closer
endCond 4 = try $
  skipManyTill (satisfyTok (not . hasType LineEnd)) (symbol '>')
endCond 5 = try $ do
  let closer = try $ symbol ']' >> symbol ']' >> symbol '>'
  skipManyTill (satisfyTok (not . hasType LineEnd)) closer
endCond 6 = void blankLine
endCond 7 = void blankLine
endCond n = fail $ "Unknown HTML block type " ++ show n

--------------------------------

getBlockText :: ([Tok] -> [Tok]) -> BlockNode m il bl -> [Tok]
getBlockText transform =
  concatMap transform . reverse . blockLines . rootLabel

removeIndent :: [Tok] -> [Tok]
removeIndent = dropWhile (hasType Spaces)

removeConsecutive :: [Int] -> [Int]
removeConsecutive (x:y:zs)
  | x == y + 1 = removeConsecutive (y:zs)
removeConsecutive xs = xs

-------------------------------------------------------------------------

collapseNodeStack :: [BlockNode m il bl] -> BlockParser m il bl (BlockNode m il bl)
collapseNodeStack [] = error "Empty node stack!"  -- should not happen
collapseNodeStack (n:ns) = foldM go n ns
  where go child parent
         = if blockCanContain (bspec parent) (bspec child)
              then blockFinalize (bspec child) child parent
              else error $ "collapseNodeStack: " ++
                     T.unpack (blockType (bspec parent)) ++
                     " cannot contain " ++ T.unpack (blockType (bspec child))

bspec :: BlockNode m il bl -> BlockSpec m il bl
bspec = blockSpec . rootLabel

endOfBlock :: Monad m => BlockParser m il bl ()
endOfBlock = updateState $ \st -> st{ blockMatched = False }
<|MERGE_RESOLUTION|>--- conflicted
+++ resolved
@@ -101,11 +101,7 @@
              -> [BlockParser m il bl bl] -- ^ Parsers to run at end
              -> BlockParser m il bl bl
 processLines specs finalParsers = do
-<<<<<<< HEAD
   skipMany (processLine specs)
-=======
-  _ <- skipMany (processLine specs)
->>>>>>> d5375ba5
   eof
   tree <- (nodeStack <$> getState) >>= collapseNodeStack
   updateState $ \st -> st{ nodeStack = [reverseSubforests tree] }
@@ -130,24 +126,16 @@
 
   -- if not everything matched, and last unmatched is paragraph,
   -- then we may have a lazy paragraph continuation
-<<<<<<< HEAD
-  updateState $ \st -> st{ maybeLazy =
-    case unmatched of
-         m:_ -> blockParagraph (bspec m)
-         _   -> False }
-=======
   case unmatched of
          m:_ | blockParagraph (bspec m) ->
            updateState $ \st -> st{ maybeLazy = True }
          _ -> return ()
->>>>>>> d5375ba5
 
   -- close unmatched blocks
   if null unmatched
     then updateState $ \st -> st{ nodeStack = matched }
          -- this update is needed or we lose startpos information
     else case matched of
-<<<<<<< HEAD
               []   -> error "no blocks matched"
               m:ms -> do
                 m' <- collapseNodeStack (unmatched ++ [m])
@@ -158,16 +146,6 @@
   unless isblank $
     (do skipMany1 (doBlockStarts specs)
         optional (try (blockStart paraSpec)))
-=======
-              []     -> error "no blocks matched"
-              m:ms   -> do
-                stack' <- (: ms) <$> collapseNodeStack (unmatched ++ [m])
-                updateState $ \st -> st{ nodeStack = stack' }
-
-  isblank <- option False $ True <$ (do getState >>= guard . maybeBlank
-                                        lookAhead blankLine)
-  (skipMany1 (doBlockStarts specs) >> optional (try (blockStart paraSpec)))
->>>>>>> d5375ba5
       <|>
     (do getState >>= guard . maybeLazy
         -- lazy line
